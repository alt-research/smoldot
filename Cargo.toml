[package]
name = "smoldot"
version = "0.4.0"
authors = ["Parity Technologies <admin@parity.io>", "Pierre Krieger <pierre.krieger1708@gmail.com>"]
description = "Primitives to build a client for Substrate-based blockchains"
repository = "https://github.com/paritytech/smoldot"
documentation = "https://docs.rs/smoldot"
license = "GPL-3.0-or-later WITH Classpath-exception-2.0"
edition = "2021"
readme = "README.md"
keywords = ["blockchain", "peer-to-peer"]
exclude = [".github", "bin"]  # TODO: we might need to reorganize the repo to avoid including unwanted files

[workspace]
default-members = [".", "bin/full-node"]
members = [
    ".",
    "bin/full-node",
    "bin/light-base",
    "bin/wasm-node/rust",
]

[features]
default = ["database-sqlite", "std"]
database-sqlite = [
    "parking_lot",
    "sqlite",
    "std"   # A database stored on the filesystem can't reasonably work without a filesystem.
]
std = [
    "async-std",
    "futures/thread-pool",
    "pin-project",
    "schnorrkel/getrandom", # TODO: necessary for signing; clarify in docs and in source code
    "soketto",
    "wasmtime",
]

[dependencies]
# This section contains only no_std-compatible crates. See below for std-only crates.
#
# Before adding a crate here, please make sure that it is `no_std`-compatible. If a crate should
# theoretically be `no_std`-compatible (i.e. doesn't need the help of the operating system) but is
# not, or if things are sketchy, please leave a comment next to it.
arrayvec = { version = "0.7.2", default-features = false }
atomic = { version = "0.5.1", default-features = false }
base64 = { version = "0.13.1", default-features = false, features = ["alloc"] }
bip39 = { version = "1.0.1", default-features = false }
blake2-rfc = { version = "0.2.18", default-features = false }
bs58 = { version = "0.4.0", default-features = false, features = ["alloc"] }
crossbeam-queue = { version = "0.3.8", default-features = false, features = ["alloc"] }
derive_more = "0.99.17"
ed25519-zebra = { version = "3.1.0", default-features = false }
either = { version = "1.8.0", default-features = false }
event-listener = { version = "2.5.3" }  # TODO: no-std-ize
fnv = { version = "1.0.7", default-features = false }
futures = "0.3.25"   # TODO: no-std-ize
hashbrown = { version = "0.13.1", default-features = false, features = ["serde"] }   # TODO: remove serde feature
hex = { version = "0.4.3", default-features = false }
hmac = { version = "0.12.1", default-features = false }
itertools = { version = "0.10.5", default-features = false }
libsecp256k1 = { version = "0.7.1", default-features = false, features = ["static-context", "hmac"] }
# Reminder: `log` is forbidden
merlin = { version = "3.0", default-features = false }
nom = { version = "7.1.1", default-features = false, features = ["alloc"] }
no-std-net = { version = "0.6.0", default-features = false }
num-bigint = { version = "0.4.3", default-features = false }
num-rational = { version = "0.4.1", default-features = false, features = ["num-bigint"] }
num-traits = { version = "0.2.15", default-features = false }
pbkdf2 = { version = "0.11.0", default-features = false }
rand = { version = "0.8.5", default-features = false, features = ["std", "std_rng"] }  # TODO: rand is used in hack-y ways at the moment ; these features should be removed
rand_chacha = { version = "0.3.1", default-features = false }
ruzstd = { version = "0.3.0" }  # TODO: doesn't support no_std :-/
schnorrkel = { version = "0.10.2", default-features = false, features = ["preaudit_deprecated", "u64_backend"] }
serde = { version = "1.0.147", default-features = false, features = ["alloc", "derive"] }
serde_json = { version = "1.0.89", default-features = false, features = ["alloc", "raw_value"] }
sha2 = { version = "0.10.6", default-features = false }
siphasher = { version = "0.3.10", default-features = false }
slab = { version = "0.4.7", default-features = false }
smallvec = "1.10.0"
snow = { version = "0.9.0", default-features = false, features = ["default-resolver"] }
tiny-keccak = { version = "2.0", features = ["keccak"] }
twox-hash = { version = "1.6.3", default-features = false }
wasmi = { version = "0.9.1", default-features = false, features = ["core"] }  # TODO: having to add `core` is sketchy; maybe report this

# `database-sqlite` feature
sqlite = { version = "0.27.3", optional = true, default-features = false, features = ["linkage"] }

# `std` feature
# Add here the crates that cannot function without the help of the operating system or environment.
async-std = { version = "1.12.0", optional = true }
parking_lot = { version = "0.12.1", optional = true }
pin-project = { version = "1.0.12", optional = true }
soketto = { version = "0.7.1", optional = true }

# BELOW: DEPENDENCIES TO REMOVE
# TODO:
parity-scale-codec = { version = "3.2.1", features = ["derive"], default-features = false } # TODO: a lot of unnecessary overhead in terms of memory allocations

[target.'cfg(target_arch = "x86_64")'.dependencies]
# `std` feature
<<<<<<< HEAD
wasmtime = { version = "1.0.2", default-features = false, features = ["async", "cranelift"], optional = true }
=======
wasmtime = { version = "2.0.2", default-features = false, features = ["async", "cranelift"], optional = true }
>>>>>>> e41b3425

[dev-dependencies]
async-std = "1.12.0"
criterion = "0.4.0"
tempfile = "3.3.0"

[package.metadata.docs.rs]
targets = ["x86_64-unknown-linux-gnu"]

[profile.dev]
debug = 1    # Default value is `2`, which contains the full debug info. `1` is enough for stack traces.
opt-level = 2
panic = "abort"
[profile.dev.package."*"]
opt-level = 3

# The `test` profile mimics the `dev` profile to avoid recompilations.
[profile.test]
opt-level = 2
[profile.test.package."*"]
opt-level = 3

[profile.release]
panic = "abort"
lto = true
# codegen-units set to 1 to avoid performance regressions when combined with LTO
# See https://github.com/rust-lang/rust/issues/47745
# https://doc.rust-lang.org/rustc/codegen-options/index.html#codegen-units
codegen-units = 1
incremental = false
#strip = "symbols"      # TODO: uncomment once stable

[profile.min-size-release]
inherits = "release"
opt-level = "z"
incremental = false

[[bench]]
name = "header"
harness = false<|MERGE_RESOLUTION|>--- conflicted
+++ resolved
@@ -99,11 +99,7 @@
 
 [target.'cfg(target_arch = "x86_64")'.dependencies]
 # `std` feature
-<<<<<<< HEAD
 wasmtime = { version = "1.0.2", default-features = false, features = ["async", "cranelift"], optional = true }
-=======
-wasmtime = { version = "2.0.2", default-features = false, features = ["async", "cranelift"], optional = true }
->>>>>>> e41b3425
 
 [dev-dependencies]
 async-std = "1.12.0"
